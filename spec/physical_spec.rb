--- conflicted
+++ resolved
@@ -56,18 +56,7 @@
     end
   end
 
-<<<<<<< HEAD
-  describe "#slide" do
-    it 'creates a new SlideJoint and adds it to the space' do
-      other = CircleActor.new @opts
-      v1 = vec2(2,3)
-      v2 = vec2(4,5)
-      CP::Constraint::SlideJoint.expects(:new).with(@physical.body, other.body, v1, v2, 2,4).returns(:slide)
-      @stage.expects(:register_physical_constraint).with(:slide)
 
-      @actor.slide(v1, other.body, v2, 2, 4).should == :slide
-    end
-  end
 
   describe "#groove" do
     it 'creates a new GrooveJoint and adds it to the space' do
@@ -125,8 +114,9 @@
       @stage.expects(:register_physical_constraint).with(:motor)
       @actor.motor(other.body, 40).should == :motor
     end
-=======
-  describe "#slide_joint" do
+  end
+
+  describe "#slide" do
     it 'creates the slide joint and adds it to the space' do
       other = CircleActor.new @opts
       v1 = vec2(2,3)
@@ -137,30 +127,8 @@
 
       @stage.expects(:register_physical_constraint).with(:joint)
 
-      @actor.slide(v1, other, v2, min, max).should == :joint
+      @actor.slide(v1, other.body, v2, min, max).should == :joint
     end
-  end
-  describe "#pivot_joint" do
-    it 'creates the pivot joint and adds it to the space' 
-  end
-  describe "#groove_joint" do
-    it 'creates the groove joint and adds it to the space' 
-  end
-  describe "#rotary_limit_joint" do
-    it 'creates the rotary_limit_joint and adds it to the space' 
-  end
-  describe "#ratchet_joint" do
-    it 'creates the ratchet_joint and adds it to the space' 
-  end
-  describe "#gear_joint" do
-    it 'creates the gear_joint and adds it to the space' 
-  end
-  describe "#simple_motor" do
-    it 'creates the simple_motor and adds it to the space' 
-  end
-  describe "#damped_rotary_spring" do
-    it 'creates the damped_rotary_spring and adds it to the space' 
->>>>>>> cdd90e64
   end
 
 end