# Gamebox

[![Gamebox Build Status](https://secure.travis-ci.org/shawn42/gamebox.png)](http://travis-ci.org/shawn42/gamebox)
[![Gamebox Deps Status](https://gemnasium.com/shawn42/gamebox.png)](https://gemnasium.com/shawn42/gamebox)

* A **game template** for building and distributing Gosu games.
* Quickly **generate a game** and have it **up and running**.
* Provide **conventions and DSL** for building your game.
* Facilitate quickly building **distributable artifacts**.
* http://shawn42.github.com/gamebox/
* see [gamebox on rubygems.org](https://rubygems.org/gems/gamebox) for the list of requirements

## Getting started with Gamebox

### Purpose

**Why use Gamebox?** Gamebox was designed to spring board game development. It allows the developer to define business rules about a game very quickly without having to worry about resource loading, sound/music management, creating windows, or messing with viewports.  Gamebox allows you to define a game's business rules within minutes, using the metaphor of a 5th grade play.

The driving idea behind Gamebox is to provide the ability to have as many of the basic common pieces of a **2D game** at the developers disposal from the beginning.

The reason I wrote Gamebox is twofold: first, to aid in 48 hour game writing competitions and second, to allow me to write simple educational games for my kids.

### Installation

* `gem install gamebox`
* `git clone git://github.com/shawn42/gamebox.git && cd gamebox && bundle && rake install`

### Game Creation

To create a new Gamebox project run:

```bash
gamebox zapper
```

This will create the directory structure and needed files to get a basic actor up on the screen:

```
zapper
├── Gemfile
├── README.rdoc
├── Rakefile
├── config
│   ├── boot.rb
│   ├── environment.rb
│   └── game.yml
├── data
│   ├── fonts
│   ├── graphics
│   ├── music
│   └── sounds
├── spec
│   └── helper.rb
└── src
    ├── actors
    │   └── player.rb
    ├── app.rb
    └── demo_stage.rb
```

To run your game:

```bash
cd zapper
bundle
rake
```

### Stages

<<<<<<< HEAD
A stage is where all the magic happens. Each new play type in your game will use a different stage. An example game may have a number of stages such as: `main_menu`, `play`, or `credits`.  A `demo_stage.rb` is created for you by using the `gamebox new` command.
=======
 * `gem install gamebox`
 * or git clone git://github.com/shawn42/gamebox.git && bundle && rake install

## Game Creation

1. `gamebox new zapper`
2. this will create the directory structure and needed files to get a basic actor up on the screen:   
>>>>>>> 8260cf71

```ruby
define_stage :demo do
  curtain_up do
   ...
  end
end
```

## Actors

Actors are the basic building blocks of games in Gamebox. Everything in the game is an actor: the player, an alien, the bullet, even the score on the screen. Internally, actors are just named collections of behaviors and observable attributes.

<<<<<<< HEAD
```ruby
define_actor :player do
  has_behaviors do
      shooter recharge_time: 4_000, shot_power: 15, kickback: 0.7
      shielded
      bomber kickback: 5
=======
3. you now have a runnable Gamebox game
>>>>>>> 8260cf71

      die_by_sword
      die_by_bullet
      die_by_bomb
      blasted_by_bomb

      jumper
  end
end
```


### Behaviors

Behaviors are what bring life to actors.  They interact interact with the actor's internal data, input, audio, etc.

```ruby
define_behavior :projectile do

  requires :director
  requires_behaviors :positioned
  setup do
    actor.has_attributes vel_x: 0,
                         vel_y: 0

    director.when :update do |delta_ms, delta_secs|
      actor.x += (actor.vel_x * delta_secs)
      actor.y += (actor.vel_y * delta_secs)
    end
  end
end
```

### Views

Actor views are the mechanism for drawing an actor in Gamebox. When an actor is created, Gamebox will see if there is a matching actor view by name. It will register the view to be drawn by the renderer. The draw callback is called with the rendering target, the x and y offsets based on the viewport, and the z layer to be used for drawing this actor (see the section on parallax layers for more on z layers).

```ruby
define_actor_view :label_view do
  draw do |target, x_off, y_off, z|
    target.print actor.text, actor.x, actor.y, z, actor.font_style
  end
end
```

### Getting actors on stage

To get an actor on the stage, use the `create_actor` method on stage. This can be done directly from a stage or from a behavior that has required stage via `requires :stage`.

```ruby
curtain_up do
  @player = create_actor :label, x: 20, y: 30, text: "Hello World!"
end

# or
stage.create_actor ..
```

### Input

Input comes from the InputManager. The stage has direct access via the `input_manager` method. Behaviors can request that they get the `input_manager` via `requires :input_manager`. The preferred way of getting input to your actors is via the actor's `input` method. It returns an InputMapper that can be built with a hash of events. Behaviors then subscribe for those events from the actor's input, or ask for it during updates.

```ruby
actor.input.map_input '+space' => :shoot,
                      '+w' => :jump,
                      '+a' => :walk_left
                      '+s' => :duck
                      '+d' => :walk_right

actor.input.when :shoot do
  # shoot code
end

# or
if actor.input.walk_left?
  # walk left
end
```

### Updates

Updates all come from the Director. Again, the stage has direct access via `director` and behaviors must `requires :director`.

```ruby
director.when :update do |t_ms, t_sec|
  # update something
end
```


### Sound and Music

SoundManager handles the autoloading of sounds from `data/sounds` and `data/music`. The stage has direct access via `sound_manager`. To allow an actor to emit sounds or music, give them the `audible` behavior.  See Reactions below for usage from actors.

```ruby
# music
sound_manager.play_music :overworld

# sounds
sound_manager.play_sound :death
```

### Reactions

To ask to react to something we use the `react_to` method. It sends your message to all of the actors behaviors, giving them a chance to (you guessed it), react.

```ruby
actor.react_to :play_sound, :jump
```

If the actor has an audible behavior listening, he'll play the jump sound. But what if something else wants to know about playing sounds. Maybe the actor triggers an effect by making sound. If the actor had a `noise_alert` behavior, it too would be notified of the `:play_sound` event.

```ruby
define_behavior :noise_alert do
  setup do
    reacts_with :play_sound
  end

  helpers do
    def play_sound(*args)
      # react here
    end
  end
end
```

The `reacts_with` helper takes a list of events that your behavior is interested in, and maps them to helper methods.

## TODO

### Configuration

1. `Gamebox.configuration`

### Resources

1. load paths
2. fonts
3. graphics (caching)
4. sounds

### Stages

1. configuring stages
1. changing stages

### Physics

## Links
[Frequently Asked Questions](https://github.com/shawn42/gamebox/wiki/Frequently-Asked-Questions)

## License
(MIT)

Copyright &copy; 2012 Shawn Anderson<|MERGE_RESOLUTION|>--- conflicted
+++ resolved
@@ -68,17 +68,7 @@
 
 ### Stages
 
-<<<<<<< HEAD
 A stage is where all the magic happens. Each new play type in your game will use a different stage. An example game may have a number of stages such as: `main_menu`, `play`, or `credits`.  A `demo_stage.rb` is created for you by using the `gamebox new` command.
-=======
- * `gem install gamebox`
- * or git clone git://github.com/shawn42/gamebox.git && bundle && rake install
-
-## Game Creation
-
-1. `gamebox new zapper`
-2. this will create the directory structure and needed files to get a basic actor up on the screen:   
->>>>>>> 8260cf71
 
 ```ruby
 define_stage :demo do
@@ -92,16 +82,12 @@
 
 Actors are the basic building blocks of games in Gamebox. Everything in the game is an actor: the player, an alien, the bullet, even the score on the screen. Internally, actors are just named collections of behaviors and observable attributes.
 
-<<<<<<< HEAD
 ```ruby
 define_actor :player do
   has_behaviors do
       shooter recharge_time: 4_000, shot_power: 15, kickback: 0.7
       shielded
       bomber kickback: 5
-=======
-3. you now have a runnable Gamebox game
->>>>>>> 8260cf71
 
       die_by_sword
       die_by_bullet
@@ -191,7 +177,6 @@
 end
 ```
 
-
 ### Sound and Music
 
 SoundManager handles the autoloading of sounds from `data/sounds` and `data/music`. The stage has direct access via `sound_manager`. To allow an actor to emit sounds or music, give them the `audible` behavior.  See Reactions below for usage from actors.
